--- conflicted
+++ resolved
@@ -32,16 +32,13 @@
     "torch>=2.0.0",
     "numpy>=1.21.0",
     "requests>=2.28.0",
-<<<<<<< HEAD
     "any>=0.0.2",
     "groq>=0.31.0",
     "langchain-groq>=0.3.7",
     "graphviz>=0.21",
-=======
     "groq>=0.31.0",
     "docling>=2.43.0",
     "protobuf==5.27.2",
->>>>>>> 2bf97954
 ]
 
 [build-system]
