--- conflicted
+++ resolved
@@ -4,25 +4,8 @@
 description = "PDF 기반 객관식 문제 자동 출제 시스템 (RAG + LangGraph)"
 requires-python = ">=3.12"
 dependencies = [
-<<<<<<< HEAD
-    "langchain>=0.1.0",
-    "langchain-community>=0.0.20",
-    "langchain-huggingface>=0.0.1",
     "langchain-ollama>=0.1.0",
-    "langgraph>=0.0.30",
     "pypdf[crypto]>=4.0.0",
-    "faiss-cpu>=1.7.4",
-    "sentence-transformers>=2.2.0",
-    "transformers>=4.35.0",
-    "torch>=2.0.0",
-    "numpy>=1.21.0",
-    "requests>=2.28.0",
-]
-
-[build-system]
-requires = ["setuptools>=61.0"]
-build-backend = "setuptools.build_meta"
-=======
     "ddgs>=9.5.2",
     "dotenv>=0.9.9",
     "langchain>=0.3.27",
@@ -43,6 +26,14 @@
     "python-dotenv>=1.1.1",
     "reportlab>=4.4.3",
     "sentence-transformers>=5.0.0",
+    "faiss-cpu>=1.7.4",
     "tiktoken>=0.9.0",
+    "transformers>=4.35.0",
+    "torch>=2.0.0",
+    "numpy>=1.21.0",
+    "requests>=2.28.0"
 ]
->>>>>>> 6aef8a21
+
+[build-system]
+requires = ["setuptools>=61.0"]
+build-backend = "setuptools.build_meta"