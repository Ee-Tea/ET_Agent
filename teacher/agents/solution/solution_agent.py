--- conflicted
+++ resolved
@@ -587,14 +587,9 @@
         
         converter = DocumentConverter()
 
-<<<<<<< HEAD
+
         # LLM (엄격한 구조화 전용)
-        llm = ChatOpenAI(
-            api_key=GROQ_API_KEY,
-            base_url="https://api.groq.com/openai/v1",
-            model="moonshotai/kimi-k2-instruct",
-            temperature=0
-        )
+        llm = self._llm(0)
 
         # ----- 블록 1개를 LLM으로 파싱하는 내부 함수 -----
         def parse_block_with_llm(block_text: str) -> Optional[Dict[str, object]]:
@@ -649,9 +644,7 @@
             except Exception as e:
                 print(f"⚠️ LLM 파싱 실패: {e}")
                 return None
-=======
-        llm = self._llm(0)
->>>>>>> 8e382a11
+    
 
         extracted: List[Dict[str, object]] = []
 
@@ -782,16 +775,7 @@
 
         print("\n✏️ [2단계] 해답 및 풀이 생성 시작")
 
-<<<<<<< HEAD
-        llm = ChatOpenAI(
-            api_key=GROQ_API_KEY,
-            base_url="https://api.groq.com/openai/v1",
-            model="moonshotai/kimi-k2-instruct",
-            temperature=0.5
-        )
-=======
         llm_gen = self._llm(0.5)  
->>>>>>> 8e382a11
 
         similar_problems = state.get("similar_questions_text", "")
         print("유사 문제들:\n", similar_problems[:100])
@@ -835,16 +819,7 @@
     def _validate_solution(self, state: SolutionState) -> SolutionState:
         print("\n🧐 [3단계] 정합성 검증 시작")
         
-<<<<<<< HEAD
-        llm = ChatOpenAI(
-            api_key=GROQ_API_KEY,
-            base_url="https://api.groq.com/openai/v1",
-            model="moonshotai/kimi-k2-instruct",
-            temperature=0
-        )
-=======
         llm = self._llm(0)
->>>>>>> 8e382a11
 
         validation_prompt = f"""
         사용자 요구사항: {state['user_input_txt']}
