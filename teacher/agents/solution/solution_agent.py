--- conflicted
+++ resolved
@@ -9,10 +9,6 @@
 import json, re
 from langchain_openai import ChatOpenAI
 from ..base_agent import BaseAgent
-<<<<<<< HEAD
-from docling.document_converter import DocumentConverter
-=======
->>>>>>> 36d004aa
 from datetime import datetime
 
 
@@ -63,43 +59,6 @@
     def description(self) -> str:
         return "시험문제를 인식하여 답과 풀이, 해설을 제공하는 에이전트입니다."
 
-    def _llm(self, temperature: float = 0):
-        return ChatOpenAI(
-            api_key=GROQ_API_KEY,
-            base_url="https://api.groq.com/openai/v1",
-            model="moonshotai/kimi-k2-instruct",  # ✅ 통일된 모델
-            temperature=temperature,
-        )
-
-    def _create_graph(self) -> StateGraph:
-        """워크플로우 그래프 생성"""
-
-        # ✅ LangGraph 구성
-        print("📚 LangGraph 흐름 구성 중...")
-        
-        graph = StateGraph(SolutionState)
-
-        # 공통 처리
-        graph.add_node("search_similarity", self._search_similar_questions)
-        graph.add_node("generate_solution", self._generate_solution)
-        graph.add_node("validate", self._validate_solution)
-        graph.add_node("store", self._store_to_vector_db)
-
-        graph.set_entry_point("search_similarity")
-        graph.add_edge("search_similarity", "generate_solution")
-        graph.add_edge("generate_solution", "validate")
-        graph.add_edge("store", END)
-
-        graph.add_conditional_edges(
-            "validate", 
-            lambda s: "ok" if s["validated"] else ("back" if s.get("retry_count", 0) < 5 else END),
-            {"ok": "store", "back": "generate_solution"}
-        )
-
-        return graph.compile()
-    
-<<<<<<< HEAD
-    
     def _llm(self, temperature: float = 0):
         return ChatOpenAI(
             api_key=OPENAI_API_KEY,
@@ -108,251 +67,33 @@
             temperature=temperature,
         )
 
+    def _create_graph(self) -> StateGraph:
+        """워크플로우 그래프 생성"""
+
+        # ✅ LangGraph 구성
+        print("📚 LangGraph 흐름 구성 중...")
+        
+        graph = StateGraph(SolutionState)
+
+        # 공통 처리
+        graph.add_node("search_similarity", self._search_similar_questions)
+        graph.add_node("generate_solution", self._generate_solution)
+        graph.add_node("validate", self._validate_solution)
+        graph.add_node("store", self._store_to_vector_db)
+
+        graph.set_entry_point("search_similarity")
+        graph.add_edge("search_similarity", "generate_solution")
+        graph.add_edge("generate_solution", "validate")
+        graph.add_edge("store", END)
+
+        graph.add_conditional_edges(
+            "validate", 
+            lambda s: "ok" if s["validated"] else ("back" if s.get("retry_count", 0) < 5 else END),
+            {"ok": "store", "back": "generate_solution"}
+        )
+
+        return graph.compile()
     
-    def _llm_extract_qas(self, text: str, llm) -> List[tuple]:
-        """
-        LLM에게 페이지 텍스트를 주고
-        [{"question":"...","options":["...","..."]}, ...] 만 받는다.
-        실패 시 [] 반환.
-        """
-        sys_prompt = (
-            "너는 시험 문제 PDF에서 텍스트를 구조화하는 도우미다. "
-            "문제 질문과 보기를 구분해서 question과 options 배열로 출력한다."
-            "options는 보기 항목만 포함하고, 설명/해설/정답 등은 포함하지 않는다. "
-            "응답은 반드시 JSON 배열만 출력한다. 다른 문장이나 코드는 절대 포함하지 말 것."
-        )
-        user_prompt = (
-            "다음 텍스트에서 문항을 최대한 그대로, 정확히 추출해 JSON 배열로 만들어줘.\n"
-            "요구 스키마: [{\"question\":\"...\",\"options\":[\"...\",\"...\"]}]\n"
-            "규칙:\n"
-            "- 문제 질문에서 번호(예: '문제 1.' 등)와 불필요한 머리글은 제거.\n"
-            "- 옵션은 4개가 일반적임.\n"
-            f"텍스트:\n{text}"
-        )
-
-        try:
-            resp = llm.invoke(
-                "SYSTEM:\n" + sys_prompt + "\n\nUSER:\n" + user_prompt
-            )
-            content = (getattr(resp, "content", "") or "").strip()
-
-            # JSON만 남기기 (혹시 모델이 불필요한 텍스트를 붙였을 때 대비)
-            m = re.search(r"\[.*\]", content, re.S)
-            if not m:
-                return []
-            arr = json.loads(m.group(0))
-
-            results = []
-            for item in arr:
-                q = (item.get("question") or "").strip()
-                opts = [str(o).strip() for o in (item.get("options") or [])]
-                if q:
-                    results.append((q, opts))
-            return results
-        except Exception:
-            return []
-
-    @staticmethod
-    def normalize_docling_markdown_static(md: str) -> str:
-        """Docling 마크다운 정규화 (정적 메서드)"""
-        import re
-        s = md
-        s = re.sub(r'(?m)^\s*(\d+)\.\s*\1\.\s*', r'\1. ', s)  # '1. 1.' -> '1.'
-        s = re.sub(r'(?m)^\s*(\d+)\s*\.\s*', r'\1. ', s)      # '1 . ' -> '1. '
-        s = re.sub(r'[ \t]+', ' ', s).replace('\r', '')
-        return s.strip()
-
-    @staticmethod
-    def _find_option_clusters_static(lines: List[str], start: int, end: int) -> List[Tuple[int, int]]:
-        """옵션 클러스터 찾기 (정적 메서드)"""
-        import re
-        _OPT_LINE = re.compile(
-            r'(?m)^\s*(?:\(?([1-5])\)?\.?|[①-⑤]|[가-하]\)|[A-Z]\))\s+\S'
-        )
-        
-        clusters = []
-        i = start
-        while i < end:
-            if _OPT_LINE.match(lines[i] or ''):
-                j = i
-                cnt = 0
-                while j < end and _OPT_LINE.match(lines[j] or ''):
-                    cnt += 1
-                    j += 1
-                if cnt >= 3:
-                    clusters.append((i, j))  # [i, j) 옵션 블록
-                i = j
-            else:
-                i += 1
-        return clusters
-
-    @staticmethod
-    def split_problem_blocks_without_keyword_static(text: str) -> List[str]:
-        """개선된 문제 블록 분할 (정적 메서드 버전)"""
-        import re
-        from typing import List, Tuple
-        
-        if not text:
-            return []
-            
-        text = SolutionAgent.normalize_docling_markdown_static(text)
-        lines = text.split('\n')
-        n = len(lines)
-
-        # 미리 옵션 클러스터를 계산해놓고, 그 내부 번호는 문항 헤더로 안 봄
-        clusters = SolutionAgent._find_option_clusters_static(lines, 0, n)
-
-        def in_option_cluster(idx: int) -> bool:
-            for a, b in clusters:
-                if a <= idx < b:
-                    return True
-            return False
-
-        # 문항 헤더 후보 인덱스 수집
-        _QHEAD_CAND = re.compile(r'(?m)^\s*(\d{1,3})[.)]\s+\S')
-        candidates = []
-        for i, ln in enumerate(lines):
-            m = _QHEAD_CAND.match(ln or '')
-            if not m:
-                continue
-            if in_option_cluster(i):
-                # 보기 블록 안의 번호는 문항 헤더가 아님
-                continue
-            num = int(m.group(1))
-            candidates.append((i, num))
-
-        # 전역 증가 시퀀스 + 섹션 리셋 허용으로 실제 헤더 선별
-        headers = []
-        prev_num = 0
-        last_header_idx = -9999
-        for i, num in candidates:
-            if num == prev_num + 1:
-                headers.append(i)
-                prev_num = num
-                last_header_idx = i
-                continue
-            # 섹션 리셋: num==1이고, 최근 헤더에서 충분히 떨어져 있거나 섹션 느낌의 라인 존재 시 허용
-            if num == 1:
-                window = '\n'.join(lines[max(0, i-3): i+1])
-                if (i - last_header_idx) >= 8 or re.search(r'(Ⅰ|Ⅱ|III|과목|파트|SECTION)', window):
-                    headers.append(i)
-                    prev_num = 1
-                    last_header_idx = i
-                    continue
-            # 그 외는 옵션/노이즈로 무시
-
-        # 헤더가 하나도 안 잡히면 폴백 전략 사용
-        if not headers:
-            print(f"❌ [디버그] 헤더가 하나도 선택되지 않음 - 폴백 전략 사용")
-            # 폴백 1: 더 느슨한 조건으로 재시도
-            if candidates:
-                print(f"🔄 [폴백] 순차 조건 없이 모든 후보를 헤더로 사용")
-                headers = [i for i, num in candidates]
-            else:
-                # 폴백 2: 기본 번호 패턴으로 분할
-                print(f"🔄 [폴백] 기본 번호 패턴으로 분할")
-                simple_pattern = re.compile(r'(?m)^\s*(\d{1,2})\.\s+')
-                for i, ln in enumerate(lines):
-                    if simple_pattern.match(ln or ''):
-                        headers.append(i)
-                        print(f"📌 [폴백] 라인 {i}: '{ln[:30]}...' → 헤더 추가")
-            
-            if not headers:
-                print(f"❌ [폴백 실패] 전체를 1개 블록으로 처리")
-                return [text] if text.strip() else []
-
-        # 헤더 범위로 블록 만들기
-        headers.append(n)  # sentinel
-        blocks = []
-        for a, b in zip(headers[:-1], headers[1:]):
-            blk = '\n'.join(lines[a:b]).strip()
-            if blk:
-                blocks.append(blk)
-        return blocks
-
-    def _parse_block_with_llm(self, block_text: str, llm) -> Optional[Dict[str, object]]:
-        # (기존 _load_from_external 내부 함수였던 내용을 그대로 이동)
-        cleaned = []
-        for ln in block_text.splitlines():
-            if re.search(r"(정답|해설|답안|풀이|answer|solution)\s*[:：]", ln, re.I):
-                continue
-            cleaned.append(ln)
-        cleaned_text = "\n".join(cleaned).strip()
-        if len(cleaned_text) < 5:
-            return None
-
-        sys_prompt = (
-            "너는 시험 블록 텍스트를 정확히 구조화하는 도우미다. "
-            "입력 블록에는 '한 문제'가 들어있다. "
-            '출력은 반드시 JSON 하나의 객체로만 하며, 다음 스키마를 지켜라:\n'
-            '{"question": "<질문 본문(번호/머리글 제거)>", "options": ["<보기1>","<보기2>","<보기3>","<보기4>"]}\n'
-            "주의사항:\n"
-            "- 반드시 options는 정확히 4개여야 한다.\n"
-            "- 입력 블록에 있는 보기 텍스트만 사용하고 새로 만들지 마라.\n"
-            "- 불필요한 설명/정답/해설/코드블록/문자열은 출력하지 마라. JSON만 출력하라."
-        )
-        user_prompt = f"다음 블록을 구조화하라:\n```\n{cleaned_text}\n```"
-
-        try:
-            resp = llm.invoke(
-                "SYSTEM:\n" + sys_prompt + "\n\nUSER:\n" + user_prompt
-            )
-            content = (getattr(resp, "content", "") or "").strip()
-            m = re.search(r"\{.*\}", content, re.S)
-            if not m:
-                return None
-            obj = json.loads(m.group(0))
-            q = (obj.get("question") or "").strip()
-            opts = [str(o).strip() for o in (obj.get("options") or []) if str(o).strip()]
-            if not q or len(opts) != 4:
-                return None
-            q = re.sub(r"^\s*(?:문제\s*)?\d{1,3}\s*[\).:]\s*", "", q).strip()
-            norm_opts = []
-            for o in opts:
-                o = re.sub(r"^\s*(?:\(?[①-④1-4A-Da-d가-라]\)?[\).．\.]?)\s*", "", o).strip()
-                norm_opts.append(o)
-            return {"question": q, "options": norm_opts}
-        except Exception as e:
-            print(f"⚠️ LLM 파싱 실패: {e}")
-            return None
-
-    def save_user_problems_to_json(self, user_problems: List[Dict], filename: str = None) -> str:
-        """
-        user_problems를 JSON 파일로 저장합니다.
-        
-        Args:
-            user_problems: 저장할 문제 데이터 리스트
-            filename: 저장할 파일명 (None이면 자동 생성)
-            
-        Returns:
-            저장된 파일 경로
-        """
-        if filename is None:
-            timestamp = datetime.now().strftime("%Y%m%d_%H%M%S")
-            filename = f"user_problems_{timestamp}.json"
-        
-        # 파일 경로가 상대 경로인 경우 현재 디렉토리에 저장
-        if not os.path.isabs(filename):
-            filename = os.path.join(os.getcwd(), filename)
-        
-        # 디렉토리가 없으면 생성
-        os.makedirs(os.path.dirname(filename), exist_ok=True)
-        
-        # JSON 데이터 준비
-        data = {
-            "timestamp": datetime.now().isoformat(),
-            "total_problems": len(user_problems),
-            "problems": user_problems
-        }
-        
-        # JSON 파일로 저장
-        with open(filename, "w", encoding="utf-8") as f:
-            json.dump(data, f, ensure_ascii=False, indent=2)
-        
-        print(f"✅ user_problems가 JSON 파일로 저장되었습니다: {filename}")
-        return filename
-=======
->>>>>>> 36d004aa
     #----------------------------------------nodes------------------------------------------------------
 
     def _search_similar_questions(self, state: SolutionState) -> SolutionState:
